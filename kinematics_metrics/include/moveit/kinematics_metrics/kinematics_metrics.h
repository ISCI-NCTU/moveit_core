/*********************************************************************
*
* Software License Agreement (BSD License)
*
*  Copyright (c) 2012, Willow Garage, Inc.
*  All rights reserved.
*
*  Redistribution and use in source and binary forms, with or without
*  modification, are permitted provided that the following conditions
*  are met:
*
*   * Redistributions of source code must retain the above copyright
*     notice, this list of conditions and the following disclaimer.
*   * Redistributions in binary form must reproduce the above
*     copyright notice, this list of conditions and the following
*     disclaimer in the documentation and/or other materials provided
*     with the distribution.
*   * Neither the name of Willow Garage, Inc. nor the names of its
*     contributors may be used to endorse or promote products derived
*     from this software without specific prior written permission.
*
*  THIS SOFTWARE IS PROVIDED BY THE COPYRIGHT HOLDERS AND CONTRIBUTORS
*  "AS IS" AND ANY EXPRESS OR IMPLIED WARRANTIES, INCLUDING, BUT NOT
*  LIMITED TO, THE IMPLIED WARRANTIES OF MERCHANTABILITY AND FITNESS
*  FOR A PARTICULAR PURPOSE ARE DISCLAIMED. IN NO EVENT SHALL THE
*  COPYRIGHT OWNER OR CONTRIBUTORS BE LIABLE FOR ANY DIRECT, INDIRECT,
*  INCIDENTAL, SPECIAL, EXEMPLARY, OR CONSEQUENTIAL DAMAGES (INCLUDING,
*  BUT NOT LIMITED TO, PROCUREMENT OF SUBSTITUTE GOODS OR SERVICES;
*  LOSS OF USE, DATA, OR PROFITS; OR BUSINESS INTERRUPTION) HOWEVER
*  CAUSED AND ON ANY THEORY OF LIABILITY, WHETHER IN CONTRACT, STRICT
*  LIABILITY, OR TORT (INCLUDING NEGLIGENCE OR OTHERWISE) ARISING IN
*  ANY WAY OUT OF THE USE OF THIS SOFTWARE, EVEN IF ADVISED OF THE
*  POSSIBILITY OF SUCH DAMAGE.
*
* Author: Sachin Chitta
*********************************************************************/

#ifndef MOVEIT_KINEMATICS_METRICS_KINEMATICS_METRICS_
#define MOVEIT_KINEMATICS_METRICS_KINEMATICS_METRICS_

#include <moveit/kinematic_state/kinematic_state.h>
#include <moveit/planning_scene/planning_scene.h>

/** @brief Namespace for kinematics metrics */
namespace kinematics_metrics
{

/**
<<<<<<< HEAD
 * @brief Compute different kinds of metrics for kinematics evaluation. Currently includes
=======
 * \brief Compute different kinds of metrics for kinematics evaluation. Currently includes
>>>>>>> 31012c01
 * manipulability.
 */
class KinematicsMetrics
{
public:  
    
  /** \brief Construct a KinematicsMetricss from a KinematicModel */
  KinematicsMetrics(const kinematic_model::KinematicModelConstPtr &kinematic_model) : 
    kinematic_model_(kinematic_model)
  {
  }
  
  /**
   * @brief Get the manipulability for a given group at a given joint configuration
   * @param kinematic_state Complete kinematic state for the robot
   * @param group_name The group name (e.g. "arm")
   * @param manipulability_index The computed manipulability = sqrt(det(JJ^T))
   * @return False if the group was not found
   */
  bool getManipulabilityIndex(const kinematic_state::KinematicState &kinematic_state, 
                              const std::string &group_name,
                              double &manipulability_index) const;

  /**
   * @brief Get the manipulability for a given group at a given joint configuration
   * @param kinematic_state Complete kinematic state for the robot
   * @param joint_model_group A pointer to the desired joint model group
   * @param manipulability_index The computed manipulability = sqrt(det(JJ^T))
   * @return False if the group was not found
   */
  bool getManipulabilityIndex(const kinematic_state::KinematicState &kinematic_state, 
                              const kinematic_model::JointModelGroup *joint_model_group,
                              double &manipulability_index) const;
    
  /**
   * @brief Get the (translation) manipulability ellipsoid for a given group at a given joint configuration
   * @param kinematic_state Complete kinematic state for the robot
   * @param group_name The group name (e.g. "arm")
   * @param eigen_values The eigen values for the translation part of JJ^T
   * @param eigen_vectors The eigen vectors for the translation part of JJ^T
   * @return False if the group was not found
   */
  bool getManipulabilityEllipsoid(const kinematic_state::KinematicState &kinematic_state,
                                  const std::string &group_name,
                                  Eigen::MatrixXcd &eigen_values,
                                  Eigen::MatrixXcd &eigen_vectors) const;

  /**
   * @brief Get the (translation) manipulability ellipsoid for a given group at a given joint configuration
   * @param kinematic_state Complete kinematic state for the robot
   * @param joint_model_group A pointer to the desired joint model group
   * @param eigen_values The eigen values for the translation part of JJ^T
   * @param eigen_vectors The eigen vectors for the translation part of JJ^T
   * @return False if the group was not found
   */
  bool getManipulabilityEllipsoid(const kinematic_state::KinematicState &kinematic_state,
                                  const kinematic_model::JointModelGroup *joint_model_group,
                                  Eigen::MatrixXcd &eigen_values,
                                  Eigen::MatrixXcd &eigen_vectors) const;
  
  /**
   * @brief Get the manipulability = sigma_min/sigma_max 
   * where sigma_min and sigma_max are the smallest and largest singular values 
   * of the Jacobian matrix J
   * @param kinematic_state Complete kinematic state for the robot
   * @param group_name The group name (e.g. "arm")
   * @param condition_number Condition number for JJ^T
   * @return False if the group was not found
   */
  bool getManipulability(const kinematic_state::KinematicState &kinematic_state,
                         const std::string &group_name,
                         double &condition_number) const;

  /**
   * @brief Get the manipulability = sigma_min/sigma_max 
   * where sigma_min and sigma_max are the smallest and largest singular values 
   * of the Jacobian matrix J
   * @param kinematic_state Complete kinematic state for the robot
   * @param joint_model_group A pointer to the desired joint model group
   * @param condition_number Condition number for JJ^T
   * @return False if the group was not found
   */
  bool getManipulability(const kinematic_state::KinematicState &kinematic_state,
                         const kinematic_model::JointModelGroup *joint_model_group,
                         double &condition_number) const;

protected:
  
  kinematic_model::KinematicModelConstPtr kinematic_model_;
    
  Eigen::MatrixXd getJacobian(const kinematic_state::KinematicState &kinematic_state,
                              const kinematic_model::JointModelGroup *joint_model_group) const;  
  
};

typedef boost::shared_ptr<KinematicsMetrics> KinematicsMetricsPtr;
typedef boost::shared_ptr<const KinematicsMetrics> KinematicsMetricsConstPtr;

}

#endif<|MERGE_RESOLUTION|>--- conflicted
+++ resolved
@@ -46,11 +46,7 @@
 {
 
 /**
-<<<<<<< HEAD
- * @brief Compute different kinds of metrics for kinematics evaluation. Currently includes
-=======
  * \brief Compute different kinds of metrics for kinematics evaluation. Currently includes
->>>>>>> 31012c01
  * manipulability.
  */
 class KinematicsMetrics
